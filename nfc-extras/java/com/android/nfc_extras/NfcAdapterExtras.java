--- conflicted
+++ resolved
@@ -206,8 +206,6 @@
     public NfcExecutionEnvironment getEmbeddedExecutionEnvironment() {
         return sEmbeddedEe;
     }
-<<<<<<< HEAD
-=======
 
     /**
      * Authenticate the client application.
@@ -225,5 +223,4 @@
             attemptDeadServiceRecovery(e);
         }
     }
->>>>>>> 6ce70394
 }