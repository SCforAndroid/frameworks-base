--- conflicted
+++ resolved
@@ -6869,16 +6869,8 @@
          */
         if (mEatTouchRelease && action == MotionEvent.ACTION_UP) {
             mEatTouchRelease = false;
-<<<<<<< HEAD
-            return superResult;
-        }
-
-        if ((mMovement != null || onCheckIsTextEditor()) && isEnabled() &&
-                mText instanceof Spannable && mLayout != null) {
-=======
         } else if ((mMovement != null || onCheckIsTextEditor()) && mText instanceof Spannable &&
                 mLayout != null) {
->>>>>>> 9c06c0ff
             boolean handled = false;
 
             // Save previous selection, in case this event is used to show the IME.
