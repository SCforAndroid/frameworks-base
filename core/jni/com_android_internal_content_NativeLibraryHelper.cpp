/*
 * Copyright (C) 2011 The Android Open Source Project
 *
 * Licensed under the Apache License, Version 2.0 (the "License");
 * you may not use this file except in compliance with the License.
 * You may obtain a copy of the License at
 *
 *      http://www.apache.org/licenses/LICENSE-2.0
 *
 * Unless required by applicable law or agreed to in writing, software
 * distributed under the License is distributed on an "AS IS" BASIS,
 * WITHOUT WARRANTIES OR CONDITIONS OF ANY KIND, either express or implied.
 * See the License for the specific language governing permissions and
 * limitations under the License.
 */

#define LOG_TAG "NativeLibraryHelper"
//#define LOG_NDEBUG 0

#include <android_runtime/AndroidRuntime.h>

#include <utils/Log.h>
#include <ScopedUtfChars.h>
#include <utils/ZipFileRO.h>

#include <zlib.h>

#include <fcntl.h>
#include <stdlib.h>
#include <string.h>
#include <time.h>
#include <unistd.h>
#include <sys/stat.h>
#include <sys/types.h>


#define APK_LIB "lib/"
#define APK_LIB_LEN (sizeof(APK_LIB) - 1)

#define LIB_PREFIX "/lib"
#define LIB_PREFIX_LEN (sizeof(LIB_PREFIX) - 1)

#define LIB_SUFFIX ".so"
#define LIB_SUFFIX_LEN (sizeof(LIB_SUFFIX) - 1)

#define GDBSERVER "gdbserver"
#define GDBSERVER_LEN (sizeof(GDBSERVER) - 1)

#define TMP_FILE_PATTERN "/tmp.XXXXXX"
#define TMP_FILE_PATTERN_LEN (sizeof(TMP_FILE_PATTERN) - 1)

namespace android {

// These match PackageManager.java install codes
typedef enum {
    INSTALL_SUCCEEDED = 1,
    INSTALL_FAILED_INVALID_APK = -2,
    INSTALL_FAILED_INSUFFICIENT_STORAGE = -4,
    INSTALL_FAILED_CONTAINER_ERROR = -18,
    INSTALL_FAILED_INTERNAL_ERROR = -110,
} install_status_t;

typedef install_status_t (*iterFunc)(JNIEnv*, void*, ZipFileRO*, ZipEntryRO, const char*);

// Equivalent to isFilenameSafe
static bool
isFilenameSafe(const char* filename)
{
    off_t offset = 0;
    for (;;) {
        switch (*(filename + offset)) {
        case 0:
            // Null.
            // If we've reached the end, all the other characters are good.
            return true;

        case 'A' ... 'Z':
        case 'a' ... 'z':
        case '0' ... '9':
        case '+':
        case ',':
        case '-':
        case '.':
        case '/':
        case '=':
        case '_':
            offset++;
            break;

        default:
            // We found something that is not good.
            return false;
        }
    }
    // Should not reach here.
}

static bool
isFileDifferent(const char* filePath, size_t fileSize, time_t modifiedTime,
        long zipCrc, struct stat64* st)
{
    if (lstat64(filePath, st) < 0) {
        // File is not found or cannot be read.
        ALOGV("Couldn't stat %s, copying: %s\n", filePath, strerror(errno));
        return true;
    }

    if (!S_ISREG(st->st_mode)) {
        return true;
    }

    if (st->st_size != fileSize) {
        return true;
    }

    // For some reason, bionic doesn't define st_mtime as time_t
    if (time_t(st->st_mtime) != modifiedTime) {
        ALOGV("mod time doesn't match: %ld vs. %ld\n", st->st_mtime, modifiedTime);
        return true;
    }

    int fd = TEMP_FAILURE_RETRY(open(filePath, O_RDONLY));
    if (fd < 0) {
        ALOGV("Couldn't open file %s: %s", filePath, strerror(errno));
        return true;
    }

    long crc = crc32(0L, Z_NULL, 0);
    unsigned char crcBuffer[16384];
    ssize_t numBytes;
    while ((numBytes = TEMP_FAILURE_RETRY(read(fd, crcBuffer, sizeof(crcBuffer)))) > 0) {
        crc = crc32(crc, crcBuffer, numBytes);
    }
    close(fd);

    ALOGV("%s: crc = %lx, zipCrc = %lx\n", filePath, crc, zipCrc);

    if (crc != zipCrc) {
        return true;
    }

    return false;
}

static install_status_t
sumFiles(JNIEnv* env, void* arg, ZipFileRO* zipFile, ZipEntryRO zipEntry, const char* fileName)
{
    size_t* total = (size_t*) arg;
    size_t uncompLen;

    if (!zipFile->getEntryInfo(zipEntry, NULL, &uncompLen, NULL, NULL, NULL, NULL)) {
        return INSTALL_FAILED_INVALID_APK;
    }

    *total += uncompLen;

    return INSTALL_SUCCEEDED;
}

/*
 * Copy the native library if needed.
 *
 * This function assumes the library and path names passed in are considered safe.
 */
static install_status_t
copyFileIfChanged(JNIEnv *env, void* arg, ZipFileRO* zipFile, ZipEntryRO zipEntry, const char* fileName)
{
    jstring* javaNativeLibPath = (jstring*) arg;
    ScopedUtfChars nativeLibPath(env, *javaNativeLibPath);

    size_t uncompLen;
    long when;
    long crc;
    time_t modTime;

    if (!zipFile->getEntryInfo(zipEntry, NULL, &uncompLen, NULL, NULL, &when, &crc)) {
        LOGD("Couldn't read zip entry info\n");
        return INSTALL_FAILED_INVALID_APK;
    } else {
        struct tm t;
        ZipFileRO::zipTimeToTimespec(when, &t);
        modTime = mktime(&t);
    }

    // Build local file path
    const size_t fileNameLen = strlen(fileName);
    char localFileName[nativeLibPath.size() + fileNameLen + 2];

    if (strlcpy(localFileName, nativeLibPath.c_str(), sizeof(localFileName)) != nativeLibPath.size()) {
        LOGD("Couldn't allocate local file name for library");
        return INSTALL_FAILED_INTERNAL_ERROR;
    }

    *(localFileName + nativeLibPath.size()) = '/';

    if (strlcpy(localFileName + nativeLibPath.size() + 1, fileName, sizeof(localFileName)
                    - nativeLibPath.size() - 1) != fileNameLen) {
        LOGD("Couldn't allocate local file name for library");
        return INSTALL_FAILED_INTERNAL_ERROR;
    }

    // Only copy out the native file if it's different.
    struct stat st;
    if (!isFileDifferent(localFileName, uncompLen, modTime, crc, &st)) {
        return INSTALL_SUCCEEDED;
    }

    char localTmpFileName[nativeLibPath.size() + TMP_FILE_PATTERN_LEN + 2];
    if (strlcpy(localTmpFileName, nativeLibPath.c_str(), sizeof(localTmpFileName))
            != nativeLibPath.size()) {
        LOGD("Couldn't allocate local file name for library");
        return INSTALL_FAILED_INTERNAL_ERROR;
    }

    *(localFileName + nativeLibPath.size()) = '/';

    if (strlcpy(localTmpFileName + nativeLibPath.size(), TMP_FILE_PATTERN,
                    TMP_FILE_PATTERN_LEN - nativeLibPath.size()) != TMP_FILE_PATTERN_LEN) {
        LOGI("Couldn't allocate temporary file name for library");
        return INSTALL_FAILED_INTERNAL_ERROR;
    }

    int fd = mkstemp(localTmpFileName);
    if (fd < 0) {
        LOGI("Couldn't open temporary file name: %s: %s\n", localTmpFileName, strerror(errno));
        return INSTALL_FAILED_CONTAINER_ERROR;
    }

    if (!zipFile->uncompressEntry(zipEntry, fd)) {
        LOGI("Failed uncompressing %s to %s\n", fileName, localTmpFileName);
        close(fd);
        unlink(localTmpFileName);
        return INSTALL_FAILED_CONTAINER_ERROR;
    }

    close(fd);

    // Set the modification time for this file to the ZIP's mod time.
    struct timeval times[2];
    times[0].tv_sec = st.st_atime;
    times[1].tv_sec = modTime;
    times[0].tv_usec = times[1].tv_usec = 0;
    if (utimes(localTmpFileName, times) < 0) {
        LOGI("Couldn't change modification time on %s: %s\n", localTmpFileName, strerror(errno));
        unlink(localTmpFileName);
        return INSTALL_FAILED_CONTAINER_ERROR;
    }

    // Set the mode to 755
    static const mode_t mode = S_IRUSR | S_IWUSR | S_IXUSR | S_IRGRP |  S_IXGRP | S_IROTH | S_IXOTH;
    if (chmod(localTmpFileName, mode) < 0) {
        LOGI("Couldn't change permissions on %s: %s\n", localTmpFileName, strerror(errno));
        unlink(localTmpFileName);
        return INSTALL_FAILED_CONTAINER_ERROR;
    }

    // Finally, rename it to the final name.
    if (rename(localTmpFileName, localFileName) < 0) {
        LOGI("Couldn't rename %s to %s: %s\n", localTmpFileName, localFileName, strerror(errno));
        unlink(localTmpFileName);
        return INSTALL_FAILED_CONTAINER_ERROR;
    }

    ALOGV("Successfully moved %s to %s\n", localTmpFileName, localFileName);

    return INSTALL_SUCCEEDED;
}

static install_status_t
iterateOverNativeFiles(JNIEnv *env, jstring javaFilePath, jstring javaCpuAbi, jstring javaCpuAbi2,
        iterFunc callFunc, void* callArg) {
    ScopedUtfChars filePath(env, javaFilePath);
    ScopedUtfChars cpuAbi(env, javaCpuAbi);
    ScopedUtfChars cpuAbi2(env, javaCpuAbi2);

    ZipFileRO zipFile;

    if (zipFile.open(filePath.c_str()) != NO_ERROR) {
        LOGI("Couldn't open APK %s\n", filePath.c_str());
        return INSTALL_FAILED_INVALID_APK;
    }

    const int N = zipFile.getNumEntries();

    char fileName[PATH_MAX];
    bool hasPrimaryAbi = false;

    for (int i = 0; i < N; i++) {
        const ZipEntryRO entry = zipFile.findEntryByIndex(i);
        if (entry == NULL) {
            continue;
        }

        // Make sure this entry has a filename.
        if (zipFile.getEntryFileName(entry, fileName, sizeof(fileName))) {
            continue;
        }

        // Make sure we're in the lib directory of the ZIP.
        if (strncmp(fileName, APK_LIB, APK_LIB_LEN)) {
            continue;
        }

        // Make sure the filename is at least to the minimum library name size.
        const size_t fileNameLen = strlen(fileName);
        static const size_t minLength = APK_LIB_LEN + 2 + LIB_PREFIX_LEN + 1 + LIB_SUFFIX_LEN;
        if (fileNameLen < minLength) {
            continue;
        }

        const char* lastSlash = strrchr(fileName, '/');
        LOG_ASSERT(lastSlash != NULL, "last slash was null somehow for %s\n", fileName);

        // Check to make sure the CPU ABI of this file is one we support.
        const char* cpuAbiOffset = fileName + APK_LIB_LEN;
        const size_t cpuAbiRegionSize = lastSlash - cpuAbiOffset;

        ALOGV("Comparing ABIs %s and %s versus %s\n", cpuAbi.c_str(), cpuAbi2.c_str(), cpuAbiOffset);
        if (cpuAbi.size() == cpuAbiRegionSize
                && *(cpuAbiOffset + cpuAbi.size()) == '/'
                && !strncmp(cpuAbiOffset, cpuAbi.c_str(), cpuAbiRegionSize)) {
<<<<<<< HEAD
            LOGV("Using primary ABI %s\n", cpuAbi.c_str());
            hasPrimaryAbi = true;
        } else if (cpuAbi2.size() == cpuAbiRegionSize
                && *(cpuAbiOffset + cpuAbi2.size()) == '/'
                && !strncmp(cpuAbiOffset, cpuAbi2.c_str(), cpuAbiRegionSize)) {

            /*
             * If this library matches both the primary and secondary ABIs,
             * only use the primary ABI.
             */
            if (hasPrimaryAbi) {
                LOGV("Already saw primary ABI, skipping secondary ABI %s\n", cpuAbi2.c_str());
                continue;
            } else {
                LOGV("Using secondary ABI %s\n", cpuAbi2.c_str());
            }
=======
            ALOGV("Using ABI %s\n", cpuAbi.c_str());
        } else if (cpuAbi2.size() == cpuAbiRegionSize
                && *(cpuAbiOffset + cpuAbi2.size()) == '/'
                && !strncmp(cpuAbiOffset, cpuAbi2.c_str(), cpuAbiRegionSize)) {
            ALOGV("Using ABI %s\n", cpuAbi2.c_str());
>>>>>>> ee4618bc
        } else {
            ALOGV("abi didn't match anything: %s (end at %zd)\n", cpuAbiOffset, cpuAbiRegionSize);
            continue;
        }

        // If this is a .so file, check to see if we need to copy it.
        if ((!strncmp(fileName + fileNameLen - LIB_SUFFIX_LEN, LIB_SUFFIX, LIB_SUFFIX_LEN)
                    && !strncmp(lastSlash, LIB_PREFIX, LIB_PREFIX_LEN)
                    && isFilenameSafe(lastSlash + 1))
                || !strncmp(lastSlash + 1, GDBSERVER, GDBSERVER_LEN)) {

            install_status_t ret = callFunc(env, callArg, &zipFile, entry, lastSlash + 1);

            if (ret != INSTALL_SUCCEEDED) {
                ALOGV("Failure for entry %s", lastSlash + 1);
                return ret;
            }
        }
    }

    return INSTALL_SUCCEEDED;
}

static jint
com_android_internal_content_NativeLibraryHelper_copyNativeBinaries(JNIEnv *env, jclass clazz,
        jstring javaFilePath, jstring javaNativeLibPath, jstring javaCpuAbi, jstring javaCpuAbi2)
{
    return (jint) iterateOverNativeFiles(env, javaFilePath, javaCpuAbi, javaCpuAbi2,
            copyFileIfChanged, &javaNativeLibPath);
}

static jlong
com_android_internal_content_NativeLibraryHelper_sumNativeBinaries(JNIEnv *env, jclass clazz,
        jstring javaFilePath, jstring javaCpuAbi, jstring javaCpuAbi2)
{
    size_t totalSize = 0;

    iterateOverNativeFiles(env, javaFilePath, javaCpuAbi, javaCpuAbi2, sumFiles, &totalSize);

    return totalSize;
}

static JNINativeMethod gMethods[] = {
    {"nativeCopyNativeBinaries",
            "(Ljava/lang/String;Ljava/lang/String;Ljava/lang/String;Ljava/lang/String;)I",
            (void *)com_android_internal_content_NativeLibraryHelper_copyNativeBinaries},
    {"nativeSumNativeBinaries",
            "(Ljava/lang/String;Ljava/lang/String;Ljava/lang/String;)J",
            (void *)com_android_internal_content_NativeLibraryHelper_sumNativeBinaries},
};


int register_com_android_internal_content_NativeLibraryHelper(JNIEnv *env)
{
    return AndroidRuntime::registerNativeMethods(env,
                "com/android/internal/content/NativeLibraryHelper", gMethods, NELEM(gMethods));
}

};<|MERGE_RESOLUTION|>--- conflicted
+++ resolved
@@ -319,8 +319,7 @@
         if (cpuAbi.size() == cpuAbiRegionSize
                 && *(cpuAbiOffset + cpuAbi.size()) == '/'
                 && !strncmp(cpuAbiOffset, cpuAbi.c_str(), cpuAbiRegionSize)) {
-<<<<<<< HEAD
-            LOGV("Using primary ABI %s\n", cpuAbi.c_str());
+            ALOGV("Using primary ABI %s\n", cpuAbi.c_str());
             hasPrimaryAbi = true;
         } else if (cpuAbi2.size() == cpuAbiRegionSize
                 && *(cpuAbiOffset + cpuAbi2.size()) == '/'
@@ -331,18 +330,11 @@
              * only use the primary ABI.
              */
             if (hasPrimaryAbi) {
-                LOGV("Already saw primary ABI, skipping secondary ABI %s\n", cpuAbi2.c_str());
+                ALOGV("Already saw primary ABI, skipping secondary ABI %s\n", cpuAbi2.c_str());
                 continue;
             } else {
-                LOGV("Using secondary ABI %s\n", cpuAbi2.c_str());
+                ALOGV("Using secondary ABI %s\n", cpuAbi2.c_str());
             }
-=======
-            ALOGV("Using ABI %s\n", cpuAbi.c_str());
-        } else if (cpuAbi2.size() == cpuAbiRegionSize
-                && *(cpuAbiOffset + cpuAbi2.size()) == '/'
-                && !strncmp(cpuAbiOffset, cpuAbi2.c_str(), cpuAbiRegionSize)) {
-            ALOGV("Using ABI %s\n", cpuAbi2.c_str());
->>>>>>> ee4618bc
         } else {
             ALOGV("abi didn't match anything: %s (end at %zd)\n", cpuAbiOffset, cpuAbiRegionSize);
             continue;
