/*
** Copyright 2008, The Android Open Source Project
**
** Licensed under the Apache License, Version 2.0 (the "License");
** you may not use this file except in compliance with the License.
** You may obtain a copy of the License at
**
**     http://www.apache.org/licenses/LICENSE-2.0
**
** Unless required by applicable law or agreed to in writing, software
** distributed under the License is distributed on an "AS IS" BASIS,
** WITHOUT WARRANTIES OR CONDITIONS OF ANY KIND, either express or implied.
** See the License for the specific language governing permissions and
** limitations under the License.
*/

#define LOG_TAG "BluetoothEventLoop.cpp"

#include "android_bluetooth_common.h"
#include "android_runtime/AndroidRuntime.h"
#include "cutils/sockets.h"
#include "JNIHelp.h"
#include "jni.h"
#include "utils/Log.h"
#include "utils/misc.h"

#include <stdio.h>
#include <string.h>
#include <stdlib.h>
#include <errno.h>
#include <unistd.h>

#ifdef HAVE_BLUETOOTH
#include <dbus/dbus.h>
#endif

namespace android {

#define CREATE_DEVICE_ALREADY_EXISTS 1
#define CREATE_DEVICE_SUCCESS 0
#define CREATE_DEVICE_FAILED -1

#ifdef HAVE_BLUETOOTH
static jfieldID field_mNativeData;

static jmethodID method_onPropertyChanged;
static jmethodID method_onDevicePropertyChanged;
static jmethodID method_onDeviceFound;
static jmethodID method_onDeviceDisappeared;
static jmethodID method_onDeviceCreated;
static jmethodID method_onDeviceRemoved;
static jmethodID method_onDeviceDisconnectRequested;
static jmethodID method_onNetworkDeviceDisconnected;
static jmethodID method_onNetworkDeviceConnected;

static jmethodID method_onCreatePairedDeviceResult;
static jmethodID method_onCreateDeviceResult;
static jmethodID method_onDiscoverServicesResult;
static jmethodID method_onGetDeviceServiceChannelResult;

static jmethodID method_onRequestPinCode;
static jmethodID method_onRequestPasskey;
static jmethodID method_onRequestPasskeyConfirmation;
static jmethodID method_onRequestPairingConsent;
static jmethodID method_onDisplayPasskey;
static jmethodID method_onRequestOobData;
static jmethodID method_onAgentOutOfBandDataAvailable;
static jmethodID method_onAgentAuthorize;
static jmethodID method_onAgentCancel;

static jmethodID method_onInputDevicePropertyChanged;
static jmethodID method_onInputDeviceConnectionResult;
static jmethodID method_onPanDevicePropertyChanged;
static jmethodID method_onPanDeviceConnectionResult;

typedef event_loop_native_data_t native_data_t;

#define EVENT_LOOP_REFS 10

static inline native_data_t * get_native_data(JNIEnv *env, jobject object) {
    return (native_data_t *)(env->GetIntField(object,
                                                 field_mNativeData));
}

native_data_t *get_EventLoop_native_data(JNIEnv *env, jobject object) {
    return get_native_data(env, object);
}

#endif
static void classInitNative(JNIEnv* env, jclass clazz) {
    LOGV(__FUNCTION__);

#ifdef HAVE_BLUETOOTH
    method_onPropertyChanged = env->GetMethodID(clazz, "onPropertyChanged",
                                                "([Ljava/lang/String;)V");
    method_onDevicePropertyChanged = env->GetMethodID(clazz,
                                                      "onDevicePropertyChanged",
                                                      "(Ljava/lang/String;[Ljava/lang/String;)V");
    method_onDeviceFound = env->GetMethodID(clazz, "onDeviceFound",
                                            "(Ljava/lang/String;[Ljava/lang/String;)V");
    method_onDeviceDisappeared = env->GetMethodID(clazz, "onDeviceDisappeared",
                                                  "(Ljava/lang/String;)V");
    method_onDeviceCreated = env->GetMethodID(clazz, "onDeviceCreated", "(Ljava/lang/String;)V");
    method_onDeviceRemoved = env->GetMethodID(clazz, "onDeviceRemoved", "(Ljava/lang/String;)V");
    method_onDeviceDisconnectRequested = env->GetMethodID(clazz, "onDeviceDisconnectRequested",
                                                        "(Ljava/lang/String;)V");
    method_onNetworkDeviceConnected = env->GetMethodID(clazz, "onNetworkDeviceConnected",
                                                              "(Ljava/lang/String;I)V");
    method_onNetworkDeviceDisconnected = env->GetMethodID(clazz, "onNetworkDeviceDisconnected",
                                                              "(Ljava/lang/String;)V");

    method_onCreatePairedDeviceResult = env->GetMethodID(clazz, "onCreatePairedDeviceResult",
                                                         "(Ljava/lang/String;I)V");
    method_onCreateDeviceResult = env->GetMethodID(clazz, "onCreateDeviceResult",
                                                         "(Ljava/lang/String;I)V");
    method_onDiscoverServicesResult = env->GetMethodID(clazz, "onDiscoverServicesResult",
                                                         "(Ljava/lang/String;Z)V");

    method_onAgentAuthorize = env->GetMethodID(clazz, "onAgentAuthorize",
                                               "(Ljava/lang/String;Ljava/lang/String;)Z");
    method_onAgentOutOfBandDataAvailable = env->GetMethodID(clazz, "onAgentOutOfBandDataAvailable",
                                               "(Ljava/lang/String;)Z");
    method_onAgentCancel = env->GetMethodID(clazz, "onAgentCancel", "()V");
    method_onRequestPinCode = env->GetMethodID(clazz, "onRequestPinCode",
                                               "(Ljava/lang/String;I)V");
    method_onRequestPasskey = env->GetMethodID(clazz, "onRequestPasskey",
                                               "(Ljava/lang/String;I)V");
    method_onRequestPasskeyConfirmation = env->GetMethodID(clazz, "onRequestPasskeyConfirmation",
                                               "(Ljava/lang/String;II)V");
    method_onRequestPairingConsent = env->GetMethodID(clazz, "onRequestPairingConsent",
                                               "(Ljava/lang/String;I)V");
    method_onDisplayPasskey = env->GetMethodID(clazz, "onDisplayPasskey",
                                               "(Ljava/lang/String;II)V");
<<<<<<< HEAD
    method_onInputDevicePropertyChanged = env->GetMethodID(clazz, "onInputDevicePropertyChanged",
                                               "(Ljava/lang/String;[Ljava/lang/String;)V");
    method_onInputDeviceConnectionResult = env->GetMethodID(clazz, "onInputDeviceConnectionResult",
                                               "(Ljava/lang/String;Z)V");
    method_onPanDevicePropertyChanged = env->GetMethodID(clazz, "onPanDevicePropertyChanged",
                                               "(Ljava/lang/String;[Ljava/lang/String;)V");
    method_onPanDeviceConnectionResult = env->GetMethodID(clazz, "onPanDeviceConnectionResult",
                                               "(Ljava/lang/String;Z)V");
=======
    method_onRequestOobData = env->GetMethodID(clazz, "onRequestOobData",
                                               "(Ljava/lang/String;I)V");
>>>>>>> 0522f5e9

    field_mNativeData = env->GetFieldID(clazz, "mNativeData", "I");
#endif
}

static void initializeNativeDataNative(JNIEnv* env, jobject object) {
    LOGV(__FUNCTION__);
#ifdef HAVE_BLUETOOTH
    native_data_t *nat = (native_data_t *)calloc(1, sizeof(native_data_t));
    if (NULL == nat) {
        LOGE("%s: out of memory!", __FUNCTION__);
        return;
    }
    memset(nat, 0, sizeof(native_data_t));

    pthread_mutex_init(&(nat->thread_mutex), NULL);

    env->SetIntField(object, field_mNativeData, (jint)nat);

    {
        DBusError err;
        dbus_error_init(&err);
        dbus_threads_init_default();
        nat->conn = dbus_bus_get(DBUS_BUS_SYSTEM, &err);
        if (dbus_error_is_set(&err)) {
            LOGE("%s: Could not get onto the system bus!", __FUNCTION__);
            dbus_error_free(&err);
        }
        dbus_connection_set_exit_on_disconnect(nat->conn, FALSE);
    }
#endif
}

static void cleanupNativeDataNative(JNIEnv* env, jobject object) {
    LOGV(__FUNCTION__);
#ifdef HAVE_BLUETOOTH
    native_data_t *nat =
            (native_data_t *)env->GetIntField(object, field_mNativeData);

    pthread_mutex_destroy(&(nat->thread_mutex));

    if (nat) {
        free(nat);
    }
#endif
}

#ifdef HAVE_BLUETOOTH
static DBusHandlerResult event_filter(DBusConnection *conn, DBusMessage *msg,
                                      void *data);
DBusHandlerResult agent_event_filter(DBusConnection *conn,
                                     DBusMessage *msg,
                                     void *data);
static int register_agent(native_data_t *nat,
                          const char *agent_path, const char *capabilities);

static const DBusObjectPathVTable agent_vtable = {
    NULL, agent_event_filter, NULL, NULL, NULL, NULL
};

static unsigned int unix_events_to_dbus_flags(short events) {
    return (events & DBUS_WATCH_READABLE ? POLLIN : 0) |
           (events & DBUS_WATCH_WRITABLE ? POLLOUT : 0) |
           (events & DBUS_WATCH_ERROR ? POLLERR : 0) |
           (events & DBUS_WATCH_HANGUP ? POLLHUP : 0);
}

static short dbus_flags_to_unix_events(unsigned int flags) {
    return (flags & POLLIN ? DBUS_WATCH_READABLE : 0) |
           (flags & POLLOUT ? DBUS_WATCH_WRITABLE : 0) |
           (flags & POLLERR ? DBUS_WATCH_ERROR : 0) |
           (flags & POLLHUP ? DBUS_WATCH_HANGUP : 0);
}

static jboolean setUpEventLoop(native_data_t *nat) {
    LOGV(__FUNCTION__);

    if (nat != NULL && nat->conn != NULL) {
        dbus_threads_init_default();
        DBusError err;
        dbus_error_init(&err);

        // Add a filter for all incoming messages
        if (!dbus_connection_add_filter(nat->conn, event_filter, nat, NULL)){
            return JNI_FALSE;
        }

        // Set which messages will be processed by this dbus connection
        dbus_bus_add_match(nat->conn,
                "type='signal',interface='org.freedesktop.DBus'",
                &err);
        if (dbus_error_is_set(&err)) {
            LOG_AND_FREE_DBUS_ERROR(&err);
            return JNI_FALSE;
        }
        dbus_bus_add_match(nat->conn,
                "type='signal',interface='"BLUEZ_DBUS_BASE_IFC".Adapter'",
                &err);
        if (dbus_error_is_set(&err)) {
            LOG_AND_FREE_DBUS_ERROR(&err);
            return JNI_FALSE;
        }
        dbus_bus_add_match(nat->conn,
                "type='signal',interface='"BLUEZ_DBUS_BASE_IFC".Device'",
                &err);
        if (dbus_error_is_set(&err)) {
            LOG_AND_FREE_DBUS_ERROR(&err);
            return JNI_FALSE;
        }
        dbus_bus_add_match(nat->conn,
                "type='signal',interface='"BLUEZ_DBUS_BASE_IFC".Input'",
                &err);
        if (dbus_error_is_set(&err)) {
            LOG_AND_FREE_DBUS_ERROR(&err);
            return JNI_FALSE;
        }
        dbus_bus_add_match(nat->conn,
                "type='signal',interface='"BLUEZ_DBUS_BASE_IFC".Network'",
                &err);
        if (dbus_error_is_set(&err)) {
            LOG_AND_FREE_DBUS_ERROR(&err);
            return JNI_FALSE;
        }
        dbus_bus_add_match(nat->conn,
                "type='signal',interface='"BLUEZ_DBUS_BASE_IFC".NetworkServer'",
                &err);
        if (dbus_error_is_set(&err)) {
            LOG_AND_FREE_DBUS_ERROR(&err);
            return JNI_FALSE;
        }
        dbus_bus_add_match(nat->conn,
                "type='signal',interface='org.bluez.AudioSink'",
                &err);
        if (dbus_error_is_set(&err)) {
            LOG_AND_FREE_DBUS_ERROR(&err);
            return JNI_FALSE;
        }

        const char *agent_path = "/android/bluetooth/agent";
        const char *capabilities = "DisplayYesNo";
        if (register_agent(nat, agent_path, capabilities) < 0) {
            dbus_connection_unregister_object_path (nat->conn, agent_path);
            return JNI_FALSE;
        }
        return JNI_TRUE;
    }
    return JNI_FALSE;
}


const char * get_adapter_path(DBusConnection *conn) {
    DBusMessage *msg = NULL, *reply = NULL;
    DBusError err;
    const char *device_path = NULL;
    int attempt = 0;

    for (attempt = 0; attempt < 1000 && reply == NULL; attempt ++) {
        msg = dbus_message_new_method_call("org.bluez", "/",
              "org.bluez.Manager", "DefaultAdapter");
        if (!msg) {
            LOGE("%s: Can't allocate new method call for get_adapter_path!",
                  __FUNCTION__);
            return NULL;
        }
        dbus_message_append_args(msg, DBUS_TYPE_INVALID);
        dbus_error_init(&err);
        reply = dbus_connection_send_with_reply_and_block(conn, msg, -1, &err);

        if (!reply) {
            if (dbus_error_is_set(&err)) {
                if (dbus_error_has_name(&err,
                    "org.freedesktop.DBus.Error.ServiceUnknown")) {
                    // bluetoothd is still down, retry
                    LOG_AND_FREE_DBUS_ERROR(&err);
                    usleep(10000);  // 10 ms
                    continue;
                } else {
                    // Some other error we weren't expecting
                    LOG_AND_FREE_DBUS_ERROR(&err);
                }
            }
            goto failed;
        }
    }
    if (attempt == 1000) {
        LOGE("Time out while trying to get Adapter path, is bluetoothd up ?");
        goto failed;
    }

    if (!dbus_message_get_args(reply, &err, DBUS_TYPE_OBJECT_PATH,
                               &device_path, DBUS_TYPE_INVALID)
                               || !device_path){
        if (dbus_error_is_set(&err)) {
            LOG_AND_FREE_DBUS_ERROR(&err);
        }
        goto failed;
    }
    dbus_message_unref(msg);
    return device_path;

failed:
    dbus_message_unref(msg);
    return NULL;
}

static int register_agent(native_data_t *nat,
                          const char * agent_path, const char * capabilities)
{
    DBusMessage *msg, *reply;
    DBusError err;
    bool oob = TRUE;

    if (!dbus_connection_register_object_path(nat->conn, agent_path,
            &agent_vtable, nat)) {
        LOGE("%s: Can't register object path %s for agent!",
              __FUNCTION__, agent_path);
        return -1;
    }

    nat->adapter = get_adapter_path(nat->conn);
    if (nat->adapter == NULL) {
        return -1;
    }
    msg = dbus_message_new_method_call("org.bluez", nat->adapter,
          "org.bluez.Adapter", "RegisterAgent");
    if (!msg) {
        LOGE("%s: Can't allocate new method call for agent!",
              __FUNCTION__);
        return -1;
    }
    dbus_message_append_args(msg, DBUS_TYPE_OBJECT_PATH, &agent_path,
                             DBUS_TYPE_STRING, &capabilities,
                             DBUS_TYPE_BOOLEAN, &oob,
                             DBUS_TYPE_INVALID);

    dbus_error_init(&err);
    reply = dbus_connection_send_with_reply_and_block(nat->conn, msg, -1, &err);
    dbus_message_unref(msg);

    if (!reply) {
        LOGE("%s: Can't register agent!", __FUNCTION__);
        if (dbus_error_is_set(&err)) {
            LOG_AND_FREE_DBUS_ERROR(&err);
        }
        return -1;
    }

    dbus_message_unref(reply);
    dbus_connection_flush(nat->conn);

    return 0;
}

static void tearDownEventLoop(native_data_t *nat) {
    LOGV(__FUNCTION__);
    if (nat != NULL && nat->conn != NULL) {

        DBusMessage *msg, *reply;
        DBusError err;
        dbus_error_init(&err);
        const char * agent_path = "/android/bluetooth/agent";

        msg = dbus_message_new_method_call("org.bluez",
                                           nat->adapter,
                                           "org.bluez.Adapter",
                                           "UnregisterAgent");
        if (msg != NULL) {
            dbus_message_append_args(msg, DBUS_TYPE_OBJECT_PATH, &agent_path,
                                     DBUS_TYPE_INVALID);
            reply = dbus_connection_send_with_reply_and_block(nat->conn,
                                                              msg, -1, &err);

            if (!reply) {
                if (dbus_error_is_set(&err)) {
                    LOG_AND_FREE_DBUS_ERROR(&err);
                    dbus_error_free(&err);
                }
            } else {
                dbus_message_unref(reply);
            }
            dbus_message_unref(msg);
        } else {
             LOGE("%s: Can't create new method call!", __FUNCTION__);
        }

        dbus_connection_flush(nat->conn);
        dbus_connection_unregister_object_path(nat->conn, agent_path);

        dbus_bus_remove_match(nat->conn,
                "type='signal',interface='"BLUEZ_DBUS_BASE_IFC".AudioSink'",
                &err);
        if (dbus_error_is_set(&err)) {
            LOG_AND_FREE_DBUS_ERROR(&err);
        }
        dbus_bus_remove_match(nat->conn,
                "type='signal',interface='"BLUEZ_DBUS_BASE_IFC".Device'",
                &err);
        if (dbus_error_is_set(&err)) {
            LOG_AND_FREE_DBUS_ERROR(&err);
        }
        dbus_bus_remove_match(nat->conn,
                "type='signal',interface='"BLUEZ_DBUS_BASE_IFC".Input'",
                &err);
        if (dbus_error_is_set(&err)) {
            LOG_AND_FREE_DBUS_ERROR(&err);
        }
        dbus_bus_remove_match(nat->conn,
                "type='signal',interface='"BLUEZ_DBUS_BASE_IFC".Network'",
                &err);
        if (dbus_error_is_set(&err)) {
            LOG_AND_FREE_DBUS_ERROR(&err);
        }
        dbus_bus_remove_match(nat->conn,
                "type='signal',interface='"BLUEZ_DBUS_BASE_IFC".NetworkServer'",
                &err);
        if (dbus_error_is_set(&err)) {
            LOG_AND_FREE_DBUS_ERROR(&err);
        }
        dbus_bus_remove_match(nat->conn,
                "type='signal',interface='org.bluez.audio.Manager'",
                &err);
        if (dbus_error_is_set(&err)) {
            LOG_AND_FREE_DBUS_ERROR(&err);
        }
        dbus_bus_remove_match(nat->conn,
                "type='signal',interface='"BLUEZ_DBUS_BASE_IFC".Adapter'",
                &err);
        if (dbus_error_is_set(&err)) {
            LOG_AND_FREE_DBUS_ERROR(&err);
        }
        dbus_bus_remove_match(nat->conn,
                "type='signal',interface='org.freedesktop.DBus'",
                &err);
        if (dbus_error_is_set(&err)) {
            LOG_AND_FREE_DBUS_ERROR(&err);
        }

        dbus_connection_remove_filter(nat->conn, event_filter, nat);
    }
}


#define EVENT_LOOP_EXIT 1
#define EVENT_LOOP_ADD  2
#define EVENT_LOOP_REMOVE 3

dbus_bool_t dbusAddWatch(DBusWatch *watch, void *data) {
    native_data_t *nat = (native_data_t *)data;

    if (dbus_watch_get_enabled(watch)) {
        // note that we can't just send the watch and inspect it later
        // because we may get a removeWatch call before this data is reacted
        // to by our eventloop and remove this watch..  reading the add first
        // and then inspecting the recently deceased watch would be bad.
        char control = EVENT_LOOP_ADD;
        write(nat->controlFdW, &control, sizeof(char));

        int fd = dbus_watch_get_fd(watch);
        write(nat->controlFdW, &fd, sizeof(int));

        unsigned int flags = dbus_watch_get_flags(watch);
        write(nat->controlFdW, &flags, sizeof(unsigned int));

        write(nat->controlFdW, &watch, sizeof(DBusWatch*));
    }
    return true;
}

void dbusRemoveWatch(DBusWatch *watch, void *data) {
    native_data_t *nat = (native_data_t *)data;

    char control = EVENT_LOOP_REMOVE;
    write(nat->controlFdW, &control, sizeof(char));

    int fd = dbus_watch_get_fd(watch);
    write(nat->controlFdW, &fd, sizeof(int));

    unsigned int flags = dbus_watch_get_flags(watch);
    write(nat->controlFdW, &flags, sizeof(unsigned int));
}

void dbusToggleWatch(DBusWatch *watch, void *data) {
    if (dbus_watch_get_enabled(watch)) {
        dbusAddWatch(watch, data);
    } else {
        dbusRemoveWatch(watch, data);
    }
}

static void handleWatchAdd(native_data_t *nat) {
    DBusWatch *watch;
    int newFD;
    unsigned int flags;

    read(nat->controlFdR, &newFD, sizeof(int));
    read(nat->controlFdR, &flags, sizeof(unsigned int));
    read(nat->controlFdR, &watch, sizeof(DBusWatch *));
    short events = dbus_flags_to_unix_events(flags);

    for (int y = 0; y<nat->pollMemberCount; y++) {
        if ((nat->pollData[y].fd == newFD) &&
                (nat->pollData[y].events == events)) {
            LOGV("DBusWatch duplicate add");
            return;
        }
    }
    if (nat->pollMemberCount == nat->pollDataSize) {
        LOGV("Bluetooth EventLoop poll struct growing");
        struct pollfd *temp = (struct pollfd *)malloc(
                sizeof(struct pollfd) * (nat->pollMemberCount+1));
        if (!temp) {
            return;
        }
        memcpy(temp, nat->pollData, sizeof(struct pollfd) *
                nat->pollMemberCount);
        free(nat->pollData);
        nat->pollData = temp;
        DBusWatch **temp2 = (DBusWatch **)malloc(sizeof(DBusWatch *) *
                (nat->pollMemberCount+1));
        if (!temp2) {
            return;
        }
        memcpy(temp2, nat->watchData, sizeof(DBusWatch *) *
                nat->pollMemberCount);
        free(nat->watchData);
        nat->watchData = temp2;
        nat->pollDataSize++;
    }
    nat->pollData[nat->pollMemberCount].fd = newFD;
    nat->pollData[nat->pollMemberCount].revents = 0;
    nat->pollData[nat->pollMemberCount].events = events;
    nat->watchData[nat->pollMemberCount] = watch;
    nat->pollMemberCount++;
}

static void handleWatchRemove(native_data_t *nat) {
    int removeFD;
    unsigned int flags;

    read(nat->controlFdR, &removeFD, sizeof(int));
    read(nat->controlFdR, &flags, sizeof(unsigned int));
    short events = dbus_flags_to_unix_events(flags);

    for (int y = 0; y < nat->pollMemberCount; y++) {
        if ((nat->pollData[y].fd == removeFD) &&
                (nat->pollData[y].events == events)) {
            int newCount = --nat->pollMemberCount;
            // copy the last live member over this one
            nat->pollData[y].fd = nat->pollData[newCount].fd;
            nat->pollData[y].events = nat->pollData[newCount].events;
            nat->pollData[y].revents = nat->pollData[newCount].revents;
            nat->watchData[y] = nat->watchData[newCount];
            return;
        }
    }
    LOGW("WatchRemove given with unknown watch");
}

static void *eventLoopMain(void *ptr) {
    native_data_t *nat = (native_data_t *)ptr;
    JNIEnv *env;

    JavaVMAttachArgs args;
    char name[] = "BT EventLoop";
    args.version = nat->envVer;
    args.name = name;
    args.group = NULL;

    nat->vm->AttachCurrentThread(&env, &args);

    dbus_connection_set_watch_functions(nat->conn, dbusAddWatch,
            dbusRemoveWatch, dbusToggleWatch, ptr, NULL);

    nat->running = true;

    while (1) {
        for (int i = 0; i < nat->pollMemberCount; i++) {
            if (!nat->pollData[i].revents) {
                continue;
            }
            if (nat->pollData[i].fd == nat->controlFdR) {
                char data;
                while (recv(nat->controlFdR, &data, sizeof(char), MSG_DONTWAIT)
                        != -1) {
                    switch (data) {
                    case EVENT_LOOP_EXIT:
                    {
                        dbus_connection_set_watch_functions(nat->conn,
                                NULL, NULL, NULL, NULL, NULL);
                        tearDownEventLoop(nat);
                        nat->vm->DetachCurrentThread();

                        int fd = nat->controlFdR;
                        nat->controlFdR = 0;
                        close(fd);
                        return NULL;
                    }
                    case EVENT_LOOP_ADD:
                    {
                        handleWatchAdd(nat);
                        break;
                    }
                    case EVENT_LOOP_REMOVE:
                    {
                        handleWatchRemove(nat);
                        break;
                    }
                    }
                }
            } else {
                short events = nat->pollData[i].revents;
                unsigned int flags = unix_events_to_dbus_flags(events);
                dbus_watch_handle(nat->watchData[i], flags);
                nat->pollData[i].revents = 0;
                // can only do one - it may have caused a 'remove'
                break;
            }
        }
        while (dbus_connection_dispatch(nat->conn) ==
                DBUS_DISPATCH_DATA_REMAINS) {
        }

        poll(nat->pollData, nat->pollMemberCount, -1);
    }
}
#endif // HAVE_BLUETOOTH

static jboolean startEventLoopNative(JNIEnv *env, jobject object) {
    jboolean result = JNI_FALSE;
#ifdef HAVE_BLUETOOTH
    event_loop_native_data_t *nat = get_native_data(env, object);

    pthread_mutex_lock(&(nat->thread_mutex));

    nat->running = false;

    if (nat->pollData) {
        LOGW("trying to start EventLoop a second time!");
        pthread_mutex_unlock( &(nat->thread_mutex) );
        return JNI_FALSE;
    }

    nat->pollData = (struct pollfd *)malloc(sizeof(struct pollfd) *
            DEFAULT_INITIAL_POLLFD_COUNT);
    if (!nat->pollData) {
        LOGE("out of memory error starting EventLoop!");
        goto done;
    }

    nat->watchData = (DBusWatch **)malloc(sizeof(DBusWatch *) *
            DEFAULT_INITIAL_POLLFD_COUNT);
    if (!nat->watchData) {
        LOGE("out of memory error starting EventLoop!");
        goto done;
    }

    memset(nat->pollData, 0, sizeof(struct pollfd) *
            DEFAULT_INITIAL_POLLFD_COUNT);
    memset(nat->watchData, 0, sizeof(DBusWatch *) *
            DEFAULT_INITIAL_POLLFD_COUNT);
    nat->pollDataSize = DEFAULT_INITIAL_POLLFD_COUNT;
    nat->pollMemberCount = 1;

    if (socketpair(AF_LOCAL, SOCK_STREAM, 0, &(nat->controlFdR))) {
        LOGE("Error getting BT control socket");
        goto done;
    }
    nat->pollData[0].fd = nat->controlFdR;
    nat->pollData[0].events = POLLIN;

    env->GetJavaVM( &(nat->vm) );
    nat->envVer = env->GetVersion();

    nat->me = env->NewGlobalRef(object);

    if (setUpEventLoop(nat) != JNI_TRUE) {
        LOGE("failure setting up Event Loop!");
        goto done;
    }

    pthread_create(&(nat->thread), NULL, eventLoopMain, nat);
    result = JNI_TRUE;

done:
    if (JNI_FALSE == result) {
        if (nat->controlFdW) {
            close(nat->controlFdW);
            nat->controlFdW = 0;
        }
        if (nat->controlFdR) {
            close(nat->controlFdR);
            nat->controlFdR = 0;
        }
        if (nat->me) env->DeleteGlobalRef(nat->me);
        nat->me = NULL;
        if (nat->pollData) free(nat->pollData);
        nat->pollData = NULL;
        if (nat->watchData) free(nat->watchData);
        nat->watchData = NULL;
        nat->pollDataSize = 0;
        nat->pollMemberCount = 0;
    }

    pthread_mutex_unlock(&(nat->thread_mutex));
#endif // HAVE_BLUETOOTH
    return result;
}

static void stopEventLoopNative(JNIEnv *env, jobject object) {
#ifdef HAVE_BLUETOOTH
    native_data_t *nat = get_native_data(env, object);

    pthread_mutex_lock(&(nat->thread_mutex));
    if (nat->pollData) {
        char data = EVENT_LOOP_EXIT;
        ssize_t t = write(nat->controlFdW, &data, sizeof(char));
        void *ret;
        pthread_join(nat->thread, &ret);

        env->DeleteGlobalRef(nat->me);
        nat->me = NULL;
        free(nat->pollData);
        nat->pollData = NULL;
        free(nat->watchData);
        nat->watchData = NULL;
        nat->pollDataSize = 0;
        nat->pollMemberCount = 0;

        int fd = nat->controlFdW;
        nat->controlFdW = 0;
        close(fd);
    }
    nat->running = false;
    pthread_mutex_unlock(&(nat->thread_mutex));
#endif // HAVE_BLUETOOTH
}

static jboolean isEventLoopRunningNative(JNIEnv *env, jobject object) {
    jboolean result = JNI_FALSE;
#ifdef HAVE_BLUETOOTH
    native_data_t *nat = get_native_data(env, object);

    pthread_mutex_lock(&(nat->thread_mutex));
    if (nat->running) {
        result = JNI_TRUE;
    }
    pthread_mutex_unlock(&(nat->thread_mutex));

#endif // HAVE_BLUETOOTH
    return result;
}

#ifdef HAVE_BLUETOOTH
extern DBusHandlerResult a2dp_event_filter(DBusMessage *msg, JNIEnv *env);

// Called by dbus during WaitForAndDispatchEventNative()
static DBusHandlerResult event_filter(DBusConnection *conn, DBusMessage *msg,
                                      void *data) {
    native_data_t *nat;
    JNIEnv *env;
    DBusError err;
    DBusHandlerResult ret;

    dbus_error_init(&err);

    nat = (native_data_t *)data;
    nat->vm->GetEnv((void**)&env, nat->envVer);
    if (dbus_message_get_type(msg) != DBUS_MESSAGE_TYPE_SIGNAL) {
        LOGV("%s: not interested (not a signal).", __FUNCTION__);
        return DBUS_HANDLER_RESULT_NOT_YET_HANDLED;
    }

    LOGE("%s: Received signal %s:%s from %s", __FUNCTION__,
        dbus_message_get_interface(msg), dbus_message_get_member(msg),
        dbus_message_get_path(msg));

    env->PushLocalFrame(EVENT_LOOP_REFS);
    if (dbus_message_is_signal(msg,
                               "org.bluez.Adapter",
                               "DeviceFound")) {
        char *c_address;
        DBusMessageIter iter;
        jobjectArray str_array = NULL;
        if (dbus_message_iter_init(msg, &iter)) {
            dbus_message_iter_get_basic(&iter, &c_address);
            if (dbus_message_iter_next(&iter))
                str_array =
                    parse_remote_device_properties(env, &iter);
        }
        if (str_array != NULL) {
            env->CallVoidMethod(nat->me,
                                method_onDeviceFound,
                                env->NewStringUTF(c_address),
                                str_array);
        } else
            LOG_AND_FREE_DBUS_ERROR_WITH_MSG(&err, msg);
        goto success;
    } else if (dbus_message_is_signal(msg,
                                     "org.bluez.Adapter",
                                     "DeviceDisappeared")) {
        char *c_address;
        if (dbus_message_get_args(msg, &err,
                                  DBUS_TYPE_STRING, &c_address,
                                  DBUS_TYPE_INVALID)) {
            LOGV("... address = %s", c_address);
            env->CallVoidMethod(nat->me, method_onDeviceDisappeared,
                                env->NewStringUTF(c_address));
        } else LOG_AND_FREE_DBUS_ERROR_WITH_MSG(&err, msg);
        goto success;
    } else if (dbus_message_is_signal(msg,
                                     "org.bluez.Adapter",
                                     "DeviceCreated")) {
        char *c_object_path;
        if (dbus_message_get_args(msg, &err,
                                  DBUS_TYPE_OBJECT_PATH, &c_object_path,
                                  DBUS_TYPE_INVALID)) {
            LOGV("... address = %s", c_object_path);
            env->CallVoidMethod(nat->me,
                                method_onDeviceCreated,
                                env->NewStringUTF(c_object_path));
        } else LOG_AND_FREE_DBUS_ERROR_WITH_MSG(&err, msg);
        goto success;
    } else if (dbus_message_is_signal(msg,
                                     "org.bluez.Adapter",
                                     "DeviceRemoved")) {
        char *c_object_path;
        if (dbus_message_get_args(msg, &err,
                                 DBUS_TYPE_OBJECT_PATH, &c_object_path,
                                 DBUS_TYPE_INVALID)) {
           LOGV("... Object Path = %s", c_object_path);
           env->CallVoidMethod(nat->me,
                               method_onDeviceRemoved,
                               env->NewStringUTF(c_object_path));
        } else LOG_AND_FREE_DBUS_ERROR_WITH_MSG(&err, msg);
        goto success;
    } else if (dbus_message_is_signal(msg,
                                      "org.bluez.Adapter",
                                      "PropertyChanged")) {
        jobjectArray str_array = parse_adapter_property_change(env, msg);
        if (str_array != NULL) {
            /* Check if bluetoothd has (re)started, if so update the path. */
            jstring property =(jstring) env->GetObjectArrayElement(str_array, 0);
            const char *c_property = env->GetStringUTFChars(property, NULL);
            if (!strncmp(c_property, "Powered", strlen("Powered"))) {
                jstring value =
                    (jstring) env->GetObjectArrayElement(str_array, 1);
                const char *c_value = env->GetStringUTFChars(value, NULL);
                if (!strncmp(c_value, "true", strlen("true")))
                    nat->adapter = get_adapter_path(nat->conn);
                env->ReleaseStringUTFChars(value, c_value);
            }
            env->ReleaseStringUTFChars(property, c_property);

            env->CallVoidMethod(nat->me,
                              method_onPropertyChanged,
                              str_array);
        } else LOG_AND_FREE_DBUS_ERROR_WITH_MSG(&err, msg);
        goto success;
    } else if (dbus_message_is_signal(msg,
                                      "org.bluez.Device",
                                      "PropertyChanged")) {
        jobjectArray str_array = parse_remote_device_property_change(env, msg);
        if (str_array != NULL) {
            const char *remote_device_path = dbus_message_get_path(msg);
            env->CallVoidMethod(nat->me,
                            method_onDevicePropertyChanged,
                            env->NewStringUTF(remote_device_path),
                            str_array);
        } else LOG_AND_FREE_DBUS_ERROR_WITH_MSG(&err, msg);
        goto success;
    } else if (dbus_message_is_signal(msg,
                                      "org.bluez.Device",
                                      "DisconnectRequested")) {
        const char *remote_device_path = dbus_message_get_path(msg);
        env->CallVoidMethod(nat->me,
                            method_onDeviceDisconnectRequested,
                            env->NewStringUTF(remote_device_path));
        goto success;
    } else if (dbus_message_is_signal(msg,
                                      "org.bluez.Input",
                                      "PropertyChanged")) {

        jobjectArray str_array =
                    parse_input_property_change(env, msg);
        if (str_array != NULL) {
            const char *c_path = dbus_message_get_path(msg);
            env->CallVoidMethod(nat->me,
                                method_onInputDevicePropertyChanged,
                                env->NewStringUTF(c_path),
                                str_array);
        } else {
            LOG_AND_FREE_DBUS_ERROR_WITH_MSG(&err, msg);
        }
        goto success;
    } else if (dbus_message_is_signal(msg,
                                     "org.bluez.Network",
                                     "PropertyChanged")) {

       jobjectArray str_array =
                   parse_pan_property_change(env, msg);
       if (str_array != NULL) {
           const char *c_path = dbus_message_get_path(msg);
           env->CallVoidMethod(nat->me,
                               method_onPanDevicePropertyChanged,
                               env->NewStringUTF(c_path),
                               str_array);
       } else {
           LOG_AND_FREE_DBUS_ERROR_WITH_MSG(&err, msg);
       }
       goto success;
    } else if (dbus_message_is_signal(msg,
                                     "org.bluez.NetworkServer",
                                     "DeviceDisconnected")) {
       char *c_address;
       if (dbus_message_get_args(msg, &err,
                                  DBUS_TYPE_STRING, &c_address,
                                  DBUS_TYPE_INVALID)) {
           env->CallVoidMethod(nat->me,
                               method_onNetworkDeviceDisconnected,
                               env->NewStringUTF(c_address));
       } else {
           LOG_AND_FREE_DBUS_ERROR_WITH_MSG(&err, msg);
       }
       goto success;
    } else if (dbus_message_is_signal(msg,
                                     "org.bluez.NetworkServer",
                                     "DeviceConnected")) {
       char *c_address;
       uint16_t uuid;

       if (dbus_message_get_args(msg, &err,
                                  DBUS_TYPE_STRING, &c_address,
                                  DBUS_TYPE_UINT16, &uuid,
                                  DBUS_TYPE_INVALID)) {
           env->CallVoidMethod(nat->me,
                               method_onNetworkDeviceConnected,
                               env->NewStringUTF(c_address),
                               uuid);
       } else {
           LOG_AND_FREE_DBUS_ERROR_WITH_MSG(&err, msg);
       }
       goto success;
    }

    ret = a2dp_event_filter(msg, env);
    env->PopLocalFrame(NULL);
    return ret;

success:
    env->PopLocalFrame(NULL);
    return DBUS_HANDLER_RESULT_HANDLED;
}

// Called by dbus during WaitForAndDispatchEventNative()
DBusHandlerResult agent_event_filter(DBusConnection *conn,
                                     DBusMessage *msg, void *data) {
    native_data_t *nat = (native_data_t *)data;
    JNIEnv *env;
    if (dbus_message_get_type(msg) != DBUS_MESSAGE_TYPE_METHOD_CALL) {
        LOGV("%s: not interested (not a method call).", __FUNCTION__);
        return DBUS_HANDLER_RESULT_NOT_YET_HANDLED;
    }
    LOGI("%s: Received method %s:%s", __FUNCTION__,
         dbus_message_get_interface(msg), dbus_message_get_member(msg));

    if (nat == NULL) return DBUS_HANDLER_RESULT_HANDLED;

    nat->vm->GetEnv((void**)&env, nat->envVer);
    env->PushLocalFrame(EVENT_LOOP_REFS);

    if (dbus_message_is_method_call(msg,
            "org.bluez.Agent", "Cancel")) {
        env->CallVoidMethod(nat->me, method_onAgentCancel);
        // reply
        DBusMessage *reply = dbus_message_new_method_return(msg);
        if (!reply) {
            LOGE("%s: Cannot create message reply\n", __FUNCTION__);
            goto failure;
        }
        dbus_connection_send(nat->conn, reply, NULL);
        dbus_message_unref(reply);
        goto success;

    } else if (dbus_message_is_method_call(msg,
            "org.bluez.Agent", "Authorize")) {
        char *object_path;
        const char *uuid;
        if (!dbus_message_get_args(msg, NULL,
                                   DBUS_TYPE_OBJECT_PATH, &object_path,
                                   DBUS_TYPE_STRING, &uuid,
                                   DBUS_TYPE_INVALID)) {
            LOGE("%s: Invalid arguments for Authorize() method", __FUNCTION__);
            goto failure;
        }

        LOGV("... object_path = %s", object_path);
        LOGV("... uuid = %s", uuid);

        bool auth_granted =
            env->CallBooleanMethod(nat->me, method_onAgentAuthorize,
                env->NewStringUTF(object_path), env->NewStringUTF(uuid));

        // reply
        if (auth_granted) {
            DBusMessage *reply = dbus_message_new_method_return(msg);
            if (!reply) {
                LOGE("%s: Cannot create message reply\n", __FUNCTION__);
                goto failure;
            }
            dbus_connection_send(nat->conn, reply, NULL);
            dbus_message_unref(reply);
        } else {
            DBusMessage *reply = dbus_message_new_error(msg,
                    "org.bluez.Error.Rejected", "Authorization rejected");
            if (!reply) {
                LOGE("%s: Cannot create message reply\n", __FUNCTION__);
                goto failure;
            }
            dbus_connection_send(nat->conn, reply, NULL);
            dbus_message_unref(reply);
        }
        goto success;
    } else if (dbus_message_is_method_call(msg,
            "org.bluez.Agent", "OutOfBandAvailable")) {
        char *object_path;
        if (!dbus_message_get_args(msg, NULL,
                                   DBUS_TYPE_OBJECT_PATH, &object_path,
                                   DBUS_TYPE_INVALID)) {
            LOGE("%s: Invalid arguments for OutOfBandData available() method", __FUNCTION__);
            goto failure;
        }

        LOGV("... object_path = %s", object_path);

        bool available =
            env->CallBooleanMethod(nat->me, method_onAgentOutOfBandDataAvailable,
                env->NewStringUTF(object_path));


        // reply
        if (available) {
            DBusMessage *reply = dbus_message_new_method_return(msg);
            if (!reply) {
                LOGE("%s: Cannot create message reply\n", __FUNCTION__);
                goto failure;
            }
            dbus_connection_send(nat->conn, reply, NULL);
            dbus_message_unref(reply);
        } else {
            DBusMessage *reply = dbus_message_new_error(msg,
                    "org.bluez.Error.DoesNotExist", "OutofBand data not available");
            if (!reply) {
                LOGE("%s: Cannot create message reply\n", __FUNCTION__);
                goto failure;
            }
            dbus_connection_send(nat->conn, reply, NULL);
            dbus_message_unref(reply);
        }
        goto success;
    } else if (dbus_message_is_method_call(msg,
            "org.bluez.Agent", "RequestPinCode")) {
        char *object_path;
        if (!dbus_message_get_args(msg, NULL,
                                   DBUS_TYPE_OBJECT_PATH, &object_path,
                                   DBUS_TYPE_INVALID)) {
            LOGE("%s: Invalid arguments for RequestPinCode() method", __FUNCTION__);
            goto failure;
        }

        dbus_message_ref(msg);  // increment refcount because we pass to java
        env->CallVoidMethod(nat->me, method_onRequestPinCode,
                                       env->NewStringUTF(object_path),
                                       int(msg));
        goto success;
    } else if (dbus_message_is_method_call(msg,
            "org.bluez.Agent", "RequestPasskey")) {
        char *object_path;
        if (!dbus_message_get_args(msg, NULL,
                                   DBUS_TYPE_OBJECT_PATH, &object_path,
                                   DBUS_TYPE_INVALID)) {
            LOGE("%s: Invalid arguments for RequestPasskey() method", __FUNCTION__);
            goto failure;
        }

        dbus_message_ref(msg);  // increment refcount because we pass to java
        env->CallVoidMethod(nat->me, method_onRequestPasskey,
                                       env->NewStringUTF(object_path),
                                       int(msg));
        goto success;
    } else if (dbus_message_is_method_call(msg,
            "org.bluez.Agent", "RequestOobData")) {
        char *object_path;
        if (!dbus_message_get_args(msg, NULL,
                                   DBUS_TYPE_OBJECT_PATH, &object_path,
                                   DBUS_TYPE_INVALID)) {
            LOGE("%s: Invalid arguments for RequestOobData() method", __FUNCTION__);
            goto failure;
        }

        dbus_message_ref(msg);  // increment refcount because we pass to java
        env->CallVoidMethod(nat->me, method_onRequestOobData,
                                       env->NewStringUTF(object_path),
                                       int(msg));
        goto success;
    } else if (dbus_message_is_method_call(msg,
            "org.bluez.Agent", "DisplayPasskey")) {
        char *object_path;
        uint32_t passkey;
        if (!dbus_message_get_args(msg, NULL,
                                   DBUS_TYPE_OBJECT_PATH, &object_path,
                                   DBUS_TYPE_UINT32, &passkey,
                                   DBUS_TYPE_INVALID)) {
            LOGE("%s: Invalid arguments for RequestPasskey() method", __FUNCTION__);
            goto failure;
        }

        dbus_message_ref(msg);  // increment refcount because we pass to java
        env->CallVoidMethod(nat->me, method_onDisplayPasskey,
                                       env->NewStringUTF(object_path),
                                       passkey,
                                       int(msg));
        goto success;
    } else if (dbus_message_is_method_call(msg,
            "org.bluez.Agent", "RequestConfirmation")) {
        char *object_path;
        uint32_t passkey;
        if (!dbus_message_get_args(msg, NULL,
                                   DBUS_TYPE_OBJECT_PATH, &object_path,
                                   DBUS_TYPE_UINT32, &passkey,
                                   DBUS_TYPE_INVALID)) {
            LOGE("%s: Invalid arguments for RequestConfirmation() method", __FUNCTION__);
            goto failure;
        }

        dbus_message_ref(msg);  // increment refcount because we pass to java
        env->CallVoidMethod(nat->me, method_onRequestPasskeyConfirmation,
                                       env->NewStringUTF(object_path),
                                       passkey,
                                       int(msg));
        goto success;
    } else if (dbus_message_is_method_call(msg,
            "org.bluez.Agent", "RequestPairingConsent")) {
        char *object_path;
        if (!dbus_message_get_args(msg, NULL,
                                   DBUS_TYPE_OBJECT_PATH, &object_path,
                                   DBUS_TYPE_INVALID)) {
            LOGE("%s: Invalid arguments for RequestPairingConsent() method", __FUNCTION__);
            goto failure;
        }

        dbus_message_ref(msg);  // increment refcount because we pass to java
        env->CallVoidMethod(nat->me, method_onRequestPairingConsent,
                                       env->NewStringUTF(object_path),
                                       int(msg));
        goto success;
    } else if (dbus_message_is_method_call(msg,
                  "org.bluez.Agent", "Release")) {
        // reply
        DBusMessage *reply = dbus_message_new_method_return(msg);
        if (!reply) {
            LOGE("%s: Cannot create message reply\n", __FUNCTION__);
            goto failure;
        }
        dbus_connection_send(nat->conn, reply, NULL);
        dbus_message_unref(reply);
        goto success;
    } else {
        LOGV("%s:%s is ignored", dbus_message_get_interface(msg), dbus_message_get_member(msg));
    }

failure:
    env->PopLocalFrame(NULL);
    return DBUS_HANDLER_RESULT_NOT_YET_HANDLED;

success:
    env->PopLocalFrame(NULL);
    return DBUS_HANDLER_RESULT_HANDLED;

}
#endif


#ifdef HAVE_BLUETOOTH
//TODO: Unify result codes in a header
#define BOND_RESULT_ERROR -1000
#define BOND_RESULT_SUCCESS 0
#define BOND_RESULT_AUTH_FAILED 1
#define BOND_RESULT_AUTH_REJECTED 2
#define BOND_RESULT_AUTH_CANCELED 3
#define BOND_RESULT_REMOTE_DEVICE_DOWN 4
#define BOND_RESULT_DISCOVERY_IN_PROGRESS 5
#define BOND_RESULT_AUTH_TIMEOUT 6
#define BOND_RESULT_REPEATED_ATTEMPTS 7

void onCreatePairedDeviceResult(DBusMessage *msg, void *user, void *n) {
    LOGV(__FUNCTION__);

    native_data_t *nat = (native_data_t *)n;
    const char *address = (const char *)user;
    DBusError err;
    dbus_error_init(&err);
    JNIEnv *env;
    jstring addr;

    nat->vm->GetEnv((void**)&env, nat->envVer);

    LOGV("... address = %s", address);

    jint result = BOND_RESULT_SUCCESS;
    if (dbus_set_error_from_message(&err, msg)) {
        if (!strcmp(err.name, BLUEZ_DBUS_BASE_IFC ".Error.AuthenticationFailed")) {
            // Pins did not match, or remote device did not respond to pin
            // request in time
            LOGV("... error = %s (%s)\n", err.name, err.message);
            result = BOND_RESULT_AUTH_FAILED;
        } else if (!strcmp(err.name, BLUEZ_DBUS_BASE_IFC ".Error.AuthenticationRejected")) {
            // We rejected pairing, or the remote side rejected pairing. This
            // happens if either side presses 'cancel' at the pairing dialog.
            LOGV("... error = %s (%s)\n", err.name, err.message);
            result = BOND_RESULT_AUTH_REJECTED;
        } else if (!strcmp(err.name, BLUEZ_DBUS_BASE_IFC ".Error.AuthenticationCanceled")) {
            // Not sure if this happens
            LOGV("... error = %s (%s)\n", err.name, err.message);
            result = BOND_RESULT_AUTH_CANCELED;
        } else if (!strcmp(err.name, BLUEZ_DBUS_BASE_IFC ".Error.ConnectionAttemptFailed")) {
            // Other device is not responding at all
            LOGV("... error = %s (%s)\n", err.name, err.message);
            result = BOND_RESULT_REMOTE_DEVICE_DOWN;
        } else if (!strcmp(err.name, BLUEZ_DBUS_BASE_IFC ".Error.AlreadyExists")) {
            // already bonded
            LOGV("... error = %s (%s)\n", err.name, err.message);
            result = BOND_RESULT_SUCCESS;
        } else if (!strcmp(err.name, BLUEZ_DBUS_BASE_IFC ".Error.InProgress") &&
                   !strcmp(err.message, "Bonding in progress")) {
            LOGV("... error = %s (%s)\n", err.name, err.message);
            goto done;
        } else if (!strcmp(err.name, BLUEZ_DBUS_BASE_IFC ".Error.InProgress") &&
                   !strcmp(err.message, "Discover in progress")) {
            LOGV("... error = %s (%s)\n", err.name, err.message);
            result = BOND_RESULT_DISCOVERY_IN_PROGRESS;
        } else if (!strcmp(err.name, BLUEZ_DBUS_BASE_IFC ".Error.RepeatedAttempts")) {
            LOGV("... error = %s (%s)\n", err.name, err.message);
            result = BOND_RESULT_REPEATED_ATTEMPTS;
        } else if (!strcmp(err.name, BLUEZ_DBUS_BASE_IFC ".Error.AuthenticationTimeout")) {
            LOGV("... error = %s (%s)\n", err.name, err.message);
            result = BOND_RESULT_AUTH_TIMEOUT;
        } else {
            LOGE("%s: D-Bus error: %s (%s)\n", __FUNCTION__, err.name, err.message);
            result = BOND_RESULT_ERROR;
        }
    }

    addr = env->NewStringUTF(address);
    env->CallVoidMethod(nat->me,
                        method_onCreatePairedDeviceResult,
                        addr,
                        result);
    env->DeleteLocalRef(addr);
done:
    dbus_error_free(&err);
    free(user);
}

void onCreateDeviceResult(DBusMessage *msg, void *user, void *n) {
    LOGV(__FUNCTION__);

    native_data_t *nat = (native_data_t *)n;
    const char *address= (const char *)user;
    DBusError err;
    dbus_error_init(&err);
    JNIEnv *env;
    nat->vm->GetEnv((void**)&env, nat->envVer);

    LOGV("... Address = %s", address);

    jint result = CREATE_DEVICE_SUCCESS;
    if (dbus_set_error_from_message(&err, msg)) {
        if (dbus_error_has_name(&err, "org.bluez.Error.AlreadyExists")) {
            result = CREATE_DEVICE_ALREADY_EXISTS;
        } else {
            result = CREATE_DEVICE_FAILED;
        }
        LOG_AND_FREE_DBUS_ERROR(&err);
    }
    jstring addr = env->NewStringUTF(address);
    env->CallVoidMethod(nat->me,
                        method_onCreateDeviceResult,
                        addr,
                        result);
    env->DeleteLocalRef(addr);
    free(user);
}

void onDiscoverServicesResult(DBusMessage *msg, void *user, void *n) {
    LOGV(__FUNCTION__);

    native_data_t *nat = (native_data_t *)n;
    const char *path = (const char *)user;
    DBusError err;
    dbus_error_init(&err);
    JNIEnv *env;
    nat->vm->GetEnv((void**)&env, nat->envVer);

    LOGV("... Device Path = %s", path);

    bool result = JNI_TRUE;
    if (dbus_set_error_from_message(&err, msg)) {
        LOG_AND_FREE_DBUS_ERROR(&err);
        result = JNI_FALSE;
    }
    jstring jPath = env->NewStringUTF(path);
    env->CallVoidMethod(nat->me,
                        method_onDiscoverServicesResult,
                        jPath,
                        result);
    env->DeleteLocalRef(jPath);
    free(user);
}

void onGetDeviceServiceChannelResult(DBusMessage *msg, void *user, void *n) {
    LOGV(__FUNCTION__);

    const char *address = (const char *) user;
    native_data_t *nat = (native_data_t *) n;

    DBusError err;
    dbus_error_init(&err);
    JNIEnv *env;
    nat->vm->GetEnv((void**)&env, nat->envVer);

    jint channel = -2;

    LOGV("... address = %s", address);

    if (dbus_set_error_from_message(&err, msg) ||
        !dbus_message_get_args(msg, &err,
                               DBUS_TYPE_INT32, &channel,
                               DBUS_TYPE_INVALID)) {
        LOGE("%s: D-Bus error: %s (%s)\n", __FUNCTION__, err.name, err.message);
        dbus_error_free(&err);
    }

done:
    jstring addr = env->NewStringUTF(address);
    env->CallVoidMethod(nat->me,
                        method_onGetDeviceServiceChannelResult,
                        addr,
                        channel);
    env->DeleteLocalRef(addr);
    free(user);
}

void onInputDeviceConnectionResult(DBusMessage *msg, void *user, void *n) {
    LOGV(__FUNCTION__);

    native_data_t *nat = (native_data_t *)n;
    const char *path = (const char *)user;
    DBusError err;
    dbus_error_init(&err);
    JNIEnv *env;
    nat->vm->GetEnv((void**)&env, nat->envVer);

    bool result = JNI_TRUE;
    if (dbus_set_error_from_message(&err, msg)) {
        LOG_AND_FREE_DBUS_ERROR(&err);
        result = JNI_FALSE;
    }
    LOGV("... Device Path = %s, result = %d", path, result);
    jstring jPath = env->NewStringUTF(path);
    env->CallVoidMethod(nat->me,
                        method_onInputDeviceConnectionResult,
                        jPath,
                        result);
    env->DeleteLocalRef(jPath);
    free(user);
}

void onPanDeviceConnectionResult(DBusMessage *msg, void *user, void *n) {
    LOGV(__FUNCTION__);

    native_data_t *nat = (native_data_t *)n;
    const char *path = (const char *)user;
    DBusError err;
    dbus_error_init(&err);
    JNIEnv *env;
    nat->vm->GetEnv((void**)&env, nat->envVer);

    bool result = JNI_TRUE;
    if (dbus_set_error_from_message(&err, msg)) {
        LOG_AND_FREE_DBUS_ERROR(&err);
        result = JNI_FALSE;
    }
    LOGV("... Pan Device Path = %s, result = %d", path, result);
    jstring jPath = env->NewStringUTF(path);
    env->CallVoidMethod(nat->me,
                        method_onPanDeviceConnectionResult,
                        jPath,
                        result);
    env->DeleteLocalRef(jPath);
    free(user);
}

#endif

static JNINativeMethod sMethods[] = {
     /* name, signature, funcPtr */
    {"classInitNative", "()V", (void *)classInitNative},
    {"initializeNativeDataNative", "()V", (void *)initializeNativeDataNative},
    {"cleanupNativeDataNative", "()V", (void *)cleanupNativeDataNative},
    {"startEventLoopNative", "()V", (void *)startEventLoopNative},
    {"stopEventLoopNative", "()V", (void *)stopEventLoopNative},
    {"isEventLoopRunningNative", "()Z", (void *)isEventLoopRunningNative}
};

int register_android_server_BluetoothEventLoop(JNIEnv *env) {
    return AndroidRuntime::registerNativeMethods(env,
            "android/server/BluetoothEventLoop", sMethods, NELEM(sMethods));
}

} /* namespace android */<|MERGE_RESOLUTION|>--- conflicted
+++ resolved
@@ -131,7 +131,6 @@
                                                "(Ljava/lang/String;I)V");
     method_onDisplayPasskey = env->GetMethodID(clazz, "onDisplayPasskey",
                                                "(Ljava/lang/String;II)V");
-<<<<<<< HEAD
     method_onInputDevicePropertyChanged = env->GetMethodID(clazz, "onInputDevicePropertyChanged",
                                                "(Ljava/lang/String;[Ljava/lang/String;)V");
     method_onInputDeviceConnectionResult = env->GetMethodID(clazz, "onInputDeviceConnectionResult",
@@ -140,10 +139,8 @@
                                                "(Ljava/lang/String;[Ljava/lang/String;)V");
     method_onPanDeviceConnectionResult = env->GetMethodID(clazz, "onPanDeviceConnectionResult",
                                                "(Ljava/lang/String;Z)V");
-=======
     method_onRequestOobData = env->GetMethodID(clazz, "onRequestOobData",
                                                "(Ljava/lang/String;I)V");
->>>>>>> 0522f5e9
 
     field_mNativeData = env->GetFieldID(clazz, "mNativeData", "I");
 #endif
